--- conflicted
+++ resolved
@@ -10,10 +10,6 @@
 
 logger = logging.getLogger(__name__)
 
-<<<<<<< HEAD
-
-=======
->>>>>>> 98f51614
 from pabutools.analysis.priceability_relaxation import Relaxation
 from pabutools.election import (
     Instance,
