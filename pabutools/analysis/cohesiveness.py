--- conflicted
+++ resolved
@@ -1,42 +1,22 @@
 from collections.abc import Iterable
 from numbers import Number
 
-from pabutools.election import (
-    Instance,
-    AbstractApprovalProfile,
-    Project,
-    AbstractBallot,
-    total_cost,
-    AbstractCardinalProfile,
-    AbstractCardinalBallot,
-    AbstractApprovalBallot,
-    AbstractProfile,
-)
+from pabutools.election import Instance, AbstractApprovalProfile, Project, AbstractBallot, total_cost, \
+    AbstractCardinalProfile, AbstractCardinalBallot, AbstractApprovalBallot, AbstractProfile
 from pabutools.utils import powerset
 
 
-def is_large_enough(
-    group_size: int, num_voters: int, projects_cost: Number, budget_limit: Number
-) -> bool:
+def is_large_enough(group_size: int, num_voters: int, projects_cost: Number, budget_limit: Number) -> bool:
     return projects_cost * num_voters <= group_size * budget_limit
 
 
 def is_cohesive_approval(
-    instance: Instance,
-    profile: AbstractApprovalProfile,
-    projects: Iterable[Project],
-    ballots: Iterable[AbstractApprovalBallot],
+        instance: Instance,
+        profile: AbstractApprovalProfile,
+        projects: Iterable[Project],
+        ballots: Iterable[AbstractApprovalBallot]
 ) -> bool:
-<<<<<<< HEAD
-    if not is_large_enough(sum(profile.multiplicity(b) for b in ballots), profile.num_ballots(), total_cost(projects), instance.budget_limit):
-=======
-    if not is_large_enough(
-        profile.num_ballots(),
-        sum(profile.multiplicity(b) for b in ballots),
-        total_cost(projects),
-        instance.budget_limit,
-    ):
->>>>>>> 9f8b85c8
+    if not is_large_enough(profile.num_ballots(), sum(profile.multiplicity(b) for b in ballots), total_cost(projects), instance.budget_limit):
         return False
     if len(ballots) == 0 or len(projects) == 0:
         return False
@@ -48,28 +28,19 @@
 
 
 def is_cohesive_cardinal(
-    instance: Instance,
-    profile: AbstractCardinalProfile,
-    projects: Iterable[Project],
-    ballots: Iterable[AbstractCardinalBallot],
-    alpha: dict[Project, Number],
+        instance: Instance,
+        profile: AbstractCardinalProfile,
+        projects: Iterable[Project],
+        ballots: Iterable[AbstractCardinalBallot],
+        alpha: dict[Project, Number]
 ) -> bool:
-<<<<<<< HEAD
-    if not is_large_enough(sum(profile.multiplicity(b) for b in ballots), profile.num_ballots(), total_cost(projects), instance.budget_limit):
-=======
-    if not is_large_enough(
-        profile.num_ballots(),
-        sum(profile.multiplicity(b) for b in ballots),
-        total_cost(projects),
-        instance.budget_limit,
-    ):
->>>>>>> 9f8b85c8
+    if not is_large_enough(profile.num_ballots(), sum(profile.multiplicity(b) for b in ballots), total_cost(projects), instance.budget_limit):
         return False
     if len(ballots) == 0 or len(projects) == 0:
         return False
     for ballot in ballots:
         for p in projects:
-            if ballot[p] < alpha[p]:
+            if ballot[p] > alpha[p]:
                 return False
     return True
 
@@ -85,20 +56,18 @@
                     res.append((group, project_set))
             elif isinstance(profile, AbstractCardinalProfile):
                 alpha_min = {p: min(b[p] for b in profile) for p in project_set}
-                if is_cohesive_cardinal(
-                    instance, profile, project_set, group, alpha_min
-                ):
+                if is_cohesive_cardinal(instance, profile, project_set, group, alpha_min):
                     res.append((group, project_set))
             else:
-                raise NotImplementedError(
-                    f"We cannot find cohesive groups in a profile of type {type(profile)}. "
-                    f"Only approval and cardinal profiles are supported."
-                )
+                raise NotImplementedError(f"We cannot find cohesive groups in a profile of type {type(profile)}. "
+                                          f"Only approval and cardinal profiles are supported.")
     return res
 
 
 def maximal_cohesive_for_projects_approval(
-    instance: Instance, profile: AbstractApprovalProfile, projects: Iterable[Project]
+        instance: Instance,
+        profile: AbstractApprovalProfile,
+        projects: Iterable[Project]
 ) -> tuple[AbstractApprovalBallot]:
     res = []
     for ballot in profile:
@@ -109,15 +78,14 @@
                 break
         if all_in:
             res.append(ballot)
-    if len(res) > 0 and is_large_enough(
-        len(res), profile.num_ballots(), total_cost(projects), instance.budget_limit
-    ):
+    if len(res) > 0 and is_large_enough(len(res), profile.num_ballots(), total_cost(projects), instance.budget_limit):
         return tuple(res)
 
 
 def maximal_cohesive_groups(
-    instance: Instance, profile: AbstractProfile, projects: Iterable[Project] = None
-):
+        instance: Instance,
+        profile: AbstractProfile,
+        projects: Iterable[Project] = None):
     if projects is None:
         projects = instance
     res = set()
@@ -128,8 +96,6 @@
                 if is_cohesive_approval(instance, profile, project_set, group):
                     res.add((group, project_set))
             else:
-                raise NotImplementedError(
-                    f"We cannot find maximal cohesive groups in a profile of type "
-                    f"{type(profile)}. Only cardinal profiles are supported."
-                )
+                raise NotImplementedError(f"We cannot find maximal cohesive groups in a profile of type "
+                                          f"{type(profile)}. Only cardinal profiles are supported.")
     return res