--- conflicted
+++ resolved
@@ -4,21 +4,9 @@
 
 class TestUtils(TestCase):
     def test_gini(self):
-<<<<<<< HEAD
         test_1 = [0,0,0,0,100]
         assert(gini_coefficient(test_1) == 0.8)
         test_2 = [0,0,0,0,0]
         assert(gini_coefficient(test_2) == 0) 
         test_3 = [-10,0,10]
-        self.assertRaises(Exception, lambda: gini_coefficient(test_3))
-=======
-        test_1 = [0, 0, 0, 0, 100]
-        assert gini_coefficient(test_1) == 0.8
-        test_2 = [0, 0, 0, 0, 0]
-        assert gini_coefficient(test_2) == 0
-        test_3 = [-10, 0, 10]
-        try:
-            gini_coefficient(test_3)
-        except ValueError:
-            pass
->>>>>>> 19fc03d3
+        self.assertRaises(Exception, lambda: gini_coefficient(test_3))